--- conflicted
+++ resolved
@@ -75,15 +75,9 @@
 
 /// Inserts a module with a unique identifier that reexports
 /// The `gfx` crate, and returns that identifier
-<<<<<<< HEAD
 fn extern_crate_hack<F>(context: &mut ext::base::ExtCtxt,
                         span: codemap::Span,
                         mut push: F) -> ast::Ident where F: FnMut(P<ast::Item>) {
-=======
-fn extern_crate_hack<PF>(context: &mut ext::base::ExtCtxt,
-                     span: codemap::Span,
-                     mut push: PF) -> ast::Ident where PF: FnMut(P<ast::Item>) {
->>>>>>> 4e937771
     let extern_crate_hack = token::gensym_ident(EXTERN_CRATE_HACK);
     // mod $EXTERN_CRATE_HACK {
     //     extern crate gfx_ = "gfx";
